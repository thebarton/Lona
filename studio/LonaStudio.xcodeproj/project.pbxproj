--- conflicted
+++ resolved
@@ -12,15 +12,12 @@
 		036A4E8E21E0EF0100948DBD /* ImageViewController.swift in Sources */ = {isa = PBXBuildFile; fileRef = 036A4E8D21E0EF0100948DBD /* ImageViewController.swift */; };
 		036A4E9021E0F6AA00948DBD /* ImageViewer.swift in Sources */ = {isa = PBXBuildFile; fileRef = 036A4E8F21E0F6AA00948DBD /* ImageViewer.swift */; };
 		036A4E9A21E1F5FB00948DBD /* ImagePreview.swift in Sources */ = {isa = PBXBuildFile; fileRef = 036A4E9921E1F5FB00948DBD /* ImagePreview.swift */; };
-<<<<<<< HEAD
 		036A4EA721E23F9100948DBD /* DirectoryDocument.swift in Sources */ = {isa = PBXBuildFile; fileRef = 036A4EA621E23F9100948DBD /* DirectoryDocument.swift */; };
 		036A4EA921E2469D00948DBD /* DirectoryViewController.swift in Sources */ = {isa = PBXBuildFile; fileRef = 036A4EA821E2469D00948DBD /* DirectoryViewController.swift */; };
-=======
 		036A4E9C21E1FC6500948DBD /* TextStyleInspector.swift in Sources */ = {isa = PBXBuildFile; fileRef = 036A4E9B21E1FC6500948DBD /* TextStyleInspector.swift */; };
 		036A4EA021E1FCD200948DBD /* CSTextStyle.swift in Sources */ = {isa = PBXBuildFile; fileRef = 036A4E9F21E1FCD100948DBD /* CSTextStyle.swift */; };
 		036A4EA221E1FD3B00948DBD /* KeyHandlingCollectionView.swift in Sources */ = {isa = PBXBuildFile; fileRef = 036A4EA121E1FD3B00948DBD /* KeyHandlingCollectionView.swift */; };
 		036A4EA421E21DA500948DBD /* AddTextStyleSheet.swift in Sources */ = {isa = PBXBuildFile; fileRef = 036A4EA321E21DA400948DBD /* AddTextStyleSheet.swift */; };
->>>>>>> 7153fc92
 		300302741EDC7FA90085E140 /* CSStatementView.swift in Sources */ = {isa = PBXBuildFile; fileRef = 300302731EDC7FA90085E140 /* CSStatementView.swift */; };
 		300302761EDCDA030085E140 /* LogicListView.swift in Sources */ = {isa = PBXBuildFile; fileRef = 300302751EDCDA030085E140 /* LogicListView.swift */; };
 		3003027A1EDCDBA00085E140 /* LogicNode.swift in Sources */ = {isa = PBXBuildFile; fileRef = 300302791EDCDBA00085E140 /* LogicNode.swift */; };
@@ -294,15 +291,12 @@
 		036A4E8D21E0EF0100948DBD /* ImageViewController.swift */ = {isa = PBXFileReference; lastKnownFileType = sourcecode.swift; path = ImageViewController.swift; sourceTree = "<group>"; };
 		036A4E8F21E0F6AA00948DBD /* ImageViewer.swift */ = {isa = PBXFileReference; fileEncoding = 4; lastKnownFileType = sourcecode.swift; path = ImageViewer.swift; sourceTree = "<group>"; };
 		036A4E9921E1F5FB00948DBD /* ImagePreview.swift */ = {isa = PBXFileReference; lastKnownFileType = sourcecode.swift; path = ImagePreview.swift; sourceTree = "<group>"; };
-<<<<<<< HEAD
 		036A4EA621E23F9100948DBD /* DirectoryDocument.swift */ = {isa = PBXFileReference; lastKnownFileType = sourcecode.swift; path = DirectoryDocument.swift; sourceTree = "<group>"; };
 		036A4EA821E2469D00948DBD /* DirectoryViewController.swift */ = {isa = PBXFileReference; lastKnownFileType = sourcecode.swift; path = DirectoryViewController.swift; sourceTree = "<group>"; };
-=======
 		036A4E9B21E1FC6500948DBD /* TextStyleInspector.swift */ = {isa = PBXFileReference; fileEncoding = 4; lastKnownFileType = sourcecode.swift; path = TextStyleInspector.swift; sourceTree = "<group>"; };
 		036A4E9F21E1FCD100948DBD /* CSTextStyle.swift */ = {isa = PBXFileReference; fileEncoding = 4; lastKnownFileType = sourcecode.swift; path = CSTextStyle.swift; sourceTree = "<group>"; };
 		036A4EA121E1FD3B00948DBD /* KeyHandlingCollectionView.swift */ = {isa = PBXFileReference; fileEncoding = 4; lastKnownFileType = sourcecode.swift; path = KeyHandlingCollectionView.swift; sourceTree = "<group>"; };
 		036A4EA321E21DA400948DBD /* AddTextStyleSheet.swift */ = {isa = PBXFileReference; fileEncoding = 4; lastKnownFileType = sourcecode.swift; path = AddTextStyleSheet.swift; sourceTree = "<group>"; };
->>>>>>> 7153fc92
 		300302731EDC7FA90085E140 /* CSStatementView.swift */ = {isa = PBXFileReference; fileEncoding = 4; lastKnownFileType = sourcecode.swift; path = CSStatementView.swift; sourceTree = "<group>"; };
 		300302751EDCDA030085E140 /* LogicListView.swift */ = {isa = PBXFileReference; fileEncoding = 4; lastKnownFileType = sourcecode.swift; path = LogicListView.swift; sourceTree = "<group>"; };
 		300302791EDCDBA00085E140 /* LogicNode.swift */ = {isa = PBXFileReference; fileEncoding = 4; lastKnownFileType = sourcecode.swift; path = LogicNode.swift; sourceTree = "<group>"; };
